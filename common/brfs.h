/*
    BRFS
    Copyright (C) 2023 Ángel Ruiz Fernandez <arf20>
    Copyright (C) 2023 Bruno Castro García <bruneo32>

    This program is free software: you can redistribute it and/or modify
    it under the terms of the GNU General Public License as published by
    the Free Software Foundation, either version 3 of the License, or
    (at your option) any later version.

    This program is distributed in the hope that it will be useful,
    but WITHOUT ANY WARRANTY; without even the implied warranty of
    MERCHANTABILITY or FITNESS FOR A PARTICULAR PURPOSE.  See the
    GNU General Public License for more details.

    You should have received a copy of the GNU General Public License
    along with this program.  If not, see <https://www.gnu.org/licenses/>.

    brfs.h: BRFS Specified structure definitions
*/

#ifndef _BRFS_H
#define _BRFS_H

#include <stdint.h>

#define BRFS_MAGIC "BRFS"

<<<<<<< HEAD
/* Superblock up to ptr_size dependent fields */
typedef struct _brfs_superblock_base {
    char     br_magic[4];
    uint32_t br_block_size;
    uint8_t  br_ptr_size;
} brfs_superblock_base_t;

/* 16-bit pointer superblock */
typedef struct _brfs_superblock_16 {
    char     br_magic[4];
    uint8_t  br_block_size;
    uint8_t  br_ptr_size;
    uint16_t br_free_space;
    uint16_t br_first_free_block;
} brfs_superblock_16_t;

/* 32-bit pointer superblock */
typedef struct _brfs_superblock_32 {
    char     br_magic[4];
    uint8_t  br_block_size;
    uint8_t  br_ptr_size;
    uint32_t br_free_space;
    uint32_t br_first_free_block;

} brfs_superblock_32_t;

/* 64-bit pointer superblock */
typedef struct _brfs_superblock_64 {
    char     br_magic[4];
    uint8_t  br_block_size;
    uint8_t  br_ptr_size;
    uint64_t br_free_space;
    uint64_t br_first_free_block;
} brfs_superblock_64_t;

=======
>>>>>>> ed81c5b4
/* Directory entry attributes */
typedef struct _brfs_attr {
    uint16_t br_mode;
    uint32_t br_uid;
    uint32_t br_gid;
    uint32_t br_crtime;
    uint32_t br_atime;
    uint32_t br_mtime;
} brfs_attr_t;

/* 16-bit pointer directory entry */
typedef struct _brfs_dir_entry_16 {
    uint64_t    br_file_size;
    brfs_attr_t br_attributes;
    uint16_t    br_first_block;
    char        br_file_name_firstc;
} brfs_dir_entry_16_t;

/* 32-bit pointer directory entry */
typedef struct _brfs_dir_entry_32 {
    uint64_t    br_file_size;
    brfs_attr_t br_attributes;
    uint32_t    br_first_block;
    char        br_file_name_firstc;
} brfs_dir_entry_32_t;

/* 64-bit pointer directory entry */
typedef struct _brfs_dir_entry_64 {
    uint64_t    br_file_size;
    brfs_attr_t br_attributes;
    uint64_t    br_first_block;
    char        br_file_name_firstc;
} brfs_dir_entry_64_t;


/* Superblock up to ptr_size dependent fields */
typedef struct _brfs_superblock_base {
    char        br_magic[4];
    uint32_t    br_block_size;
    uint8_t     br_ptr_size;
} brfs_superblock_base_t;

/* 16-bit pointer superblock */
typedef struct _brfs_superblock_16 {
    char                br_magic[4];
    uint8_t             br_block_size;
    uint8_t             br_ptr_size;
    uint16_t            br_fs_size;
    uint16_t            br_free_blocks;
    uint16_t            br_first_free;
    brfs_dir_entry_16_t br_root_ent;
} brfs_superblock_16_t;

/* 32-bit pointer superblock */
typedef struct _brfs_superblock_32 {
    char                br_magic[4];
    uint8_t             br_block_size;
    uint8_t             br_ptr_size;
    uint32_t            br_fs_size;
    uint32_t            br_free_blocks;
    uint32_t            br_first_free;
    brfs_dir_entry_32_t br_root_ent;
} brfs_superblock_32_t;

/* 64-bit pointer superblock */
typedef struct _brfs_superblock_64 {
    char                br_magic[4];
    uint8_t             br_block_size;
    uint8_t             br_ptr_size;
    uint64_t            br_fs_size;
    uint64_t            br_free_blocks;
    uint64_t            br_first_free;
    brfs_dir_entry_64_t br_root_ent;
} brfs_superblock_64_t;


#endif /* _BRFS_H */<|MERGE_RESOLUTION|>--- conflicted
+++ resolved
@@ -26,44 +26,6 @@
 
 #define BRFS_MAGIC "BRFS"
 
-<<<<<<< HEAD
-/* Superblock up to ptr_size dependent fields */
-typedef struct _brfs_superblock_base {
-    char     br_magic[4];
-    uint32_t br_block_size;
-    uint8_t  br_ptr_size;
-} brfs_superblock_base_t;
-
-/* 16-bit pointer superblock */
-typedef struct _brfs_superblock_16 {
-    char     br_magic[4];
-    uint8_t  br_block_size;
-    uint8_t  br_ptr_size;
-    uint16_t br_free_space;
-    uint16_t br_first_free_block;
-} brfs_superblock_16_t;
-
-/* 32-bit pointer superblock */
-typedef struct _brfs_superblock_32 {
-    char     br_magic[4];
-    uint8_t  br_block_size;
-    uint8_t  br_ptr_size;
-    uint32_t br_free_space;
-    uint32_t br_first_free_block;
-
-} brfs_superblock_32_t;
-
-/* 64-bit pointer superblock */
-typedef struct _brfs_superblock_64 {
-    char     br_magic[4];
-    uint8_t  br_block_size;
-    uint8_t  br_ptr_size;
-    uint64_t br_free_space;
-    uint64_t br_first_free_block;
-} brfs_superblock_64_t;
-
-=======
->>>>>>> ed81c5b4
 /* Directory entry attributes */
 typedef struct _brfs_attr {
     uint16_t br_mode;
